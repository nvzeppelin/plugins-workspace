--- conflicted
+++ resolved
@@ -280,19 +280,13 @@
     pub fn build<R: Runtime>(self) -> TauriPlugin<R> {
         let flags = self.state_flags;
         PluginBuilder::new("window-state")
-<<<<<<< HEAD
-            .setup(|app, _api| {
-                let cache: Arc<Mutex<HashMap<String, WindowState>>> = if let Ok(app_dir) =
-                    app.path().app_config_dir()
-=======
             .invoke_handler(tauri::generate_handler![
                 cmd::save_window_state,
                 cmd::restore_state
             ])
-            .setup(|app| {
-                let cache: Arc<Mutex<HashMap<String, WindowState>>> = if let Some(app_dir) =
-                    app.path_resolver().app_config_dir()
->>>>>>> 57727f26
+            .setup(|app, _api| {
+                let cache: Arc<Mutex<HashMap<String, WindowState>>> = if let Ok(app_dir) =
+                    app.path().app_config_dir()
                 {
                     let state_path = app_dir.join(STATE_FILENAME);
                     if state_path.exists() {
