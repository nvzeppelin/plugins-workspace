--- conflicted
+++ resolved
@@ -12,22 +12,12 @@
   },
   "devDependencies": {
     "@sveltejs/adapter-auto": "2.1.1",
-<<<<<<< HEAD
-    "@sveltejs/kit": "1.27.3",
+    "@sveltejs/kit": "1.27.6",
     "@tauri-apps/cli": "2.0.0-alpha.17",
-    "svelte": "4.2.2",
-    "svelte-check": "3.5.2",
-    "typescript": "5.2.2",
-    "vite": "4.5.0"
-=======
-    "@sveltejs/kit": "1.27.6",
-    "@tauri-apps/cli": "1.5.5",
     "svelte": "4.2.7",
     "svelte-check": "3.6.1",
-    "tslib": "2.6.2",
     "typescript": "5.3.2",
     "vite": "5.0.2"
->>>>>>> 8c9ff2a2
   },
   "dependencies": {
     "@tauri-apps/plugin-websocket": "link:../../"
