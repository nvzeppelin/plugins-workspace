--- conflicted
+++ resolved
@@ -57,46 +57,27 @@
   | MessageKind<'Close', CloseFrame | null>
 
 export default class WebSocket {
-<<<<<<< HEAD
+  private nextListenerId: number = 0;
   id: number;
   private readonly listeners: Array<{listener:(arg: Message) => void, id: number}>;
-  private nextListenerId: number = 0;
 
   constructor(id: number, listeners: Array<{listener:(arg: Message) => void, id: number}>) {
     this.id = id;
     this.listeners = listeners;
-=======
-  id: number
-  private readonly listeners: Array<(arg: Message) => void>
-
-  constructor(id: number, listeners: Array<(arg: Message) => void>) {
-    this.id = id
-    this.listeners = listeners
->>>>>>> f555d298
   }
 
   static async connect(
     url: string,
     config?: ConnectionConfig
   ): Promise<WebSocket> {
-<<<<<<< HEAD
     const listeners: Array<{listener:(arg: Message) => void, id: number}>)
-=======
-    const listeners: Array<(arg: Message) => void> = []
->>>>>>> f555d298
 
     const onMessage = new Channel<Message>()
     onMessage.onmessage = (message: Message): void => {
       listeners.forEach((l) => {
-<<<<<<< HEAD
         l.listener(message);
       });
     };
-=======
-        l(message)
-      })
-    }
->>>>>>> f555d298
 
     if (config?.headers) {
       config.headers = Array.from(new Headers(config.headers).entries())
@@ -109,7 +90,6 @@
     }).then((id) => new WebSocket(id, listeners))
   }
 
-<<<<<<< HEAD
   addListener(cb: (arg: Message) => void): number {
     this.listeners.push({listener: cb, id: this.nextListenerId});
     this.nextListenerId+=1;
@@ -124,10 +104,6 @@
       this.listeners.push(element);
     }
     return true;
-=======
-  addListener(cb: (arg: Message) => void): void {
-    this.listeners.push(cb)
->>>>>>> f555d298
   }
 
   async send(message: Message | string | number[]): Promise<void> {
